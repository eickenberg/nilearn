"""
Utilities to compute a brain mask from EPI images
"""
# Author: Gael Varoquaux, Alexandre Abraham, Philippe Gervais
# License: simplified BSD
import numpy as np
from scipy import ndimage
from nibabel import Nifti1Image
from sklearn.externals.joblib import Parallel, delayed
<<<<<<< HEAD

import nibabel

from . import utils
from . import region
=======
from . import utils, resampling


def _check_mask_img(mask_img):
    ''' Check that a mask is valid, ie with two values including 0 and load it.

    Parameters
    ----------

    mask_img: nifti-like image
        The mask to check

    Returns
    -------

    mask: boolean numpy array
        The boolean version of the mask
    '''
    mask_img = utils.check_niimg(mask_img)
    mask = mask_img.get_data()
    values = np.unique(mask)

    if len(values) == 1:
        # We accept a single value if it is not 0 (full true mask).
        if values[0] == 0:
            raise ValueError('Given mask is invalid because it masks all data')
    elif len(values) == 2:
        # If there are 2 different values, one of them must be 0 (background)
        if not 0 in values:
            raise ValueError('Background of the mask must be represented with'
                             '0. Given mask contains: %s.' % values)
    elif len(values) != 2:
        # If there are more than 2 values, the mask is invalid
        raise ValueError('Given mask is not made of 2 values: %s'
                         '. Cannot interpret as true or false'
                         % values)

    mask = mask.astype(bool)
    return mask, mask_img.get_affine()
>>>>>>> 947b575f


def extrapolate_out_mask(data, mask, iterations=1):
    """ Extrapolate values outside of the mask.
    """
    if iterations > 1:
        data, mask = extrapolate_out_mask(data, mask,
                                          iterations=iterations - 1)
    new_mask = ndimage.binary_dilation(mask)
    larger_mask = np.zeros(np.array(mask.shape) + 2, dtype=np.bool)
    larger_mask[1:-1, 1:-1, 1:-1] = mask
    # Use nans as missing value: ugly
    masked_data = np.zeros(larger_mask.shape)
    masked_data[1:-1, 1:-1, 1:-1] = data.copy()
    masked_data[np.logical_not(larger_mask)] = np.nan
    outer_shell = larger_mask.copy()
    outer_shell[1:-1, 1:-1, 1:-1] = new_mask - mask
    outer_shell_x, outer_shell_y, outer_shell_z = np.where(outer_shell)
    extrapolation = list()
    for i, j, k in [(0, 1, 0), (0, -1, 0), (1, 0, 0), (-1, 0, 0),
                    (1, 0, 0), (-1, 0, 0)]:
        this_x = outer_shell_x + i
        this_y = outer_shell_y + j
        this_z = outer_shell_z + k
        extrapolation.append(masked_data[this_x, this_y, this_z])

    extrapolation = np.array(extrapolation)
    extrapolation = (np.nansum(extrapolation, axis=0)
                     / np.sum(np.isfinite(extrapolation), axis=0))
    extrapolation[np.logical_not(np.isfinite(extrapolation))] = 0
    new_data = np.zeros_like(masked_data)
    new_data[outer_shell] = extrapolation
    new_data[larger_mask] = masked_data[larger_mask]
    return new_data[1:-1, 1:-1, 1:-1], new_mask


###############################################################################
# Utilities to compute masks
###############################################################################


def compute_epi_mask(mean_epi_img, lower_cutoff=0.2, upper_cutoff=0.9,
                     connected=True, opening=2, exclude_zeros=False,
                     ensure_finite=True, verbose=0):
    """
    Compute a brain mask from fMRI data in 3D or 4D ndarrays.

    This is based on an heuristic proposed by T.Nichols:
    find the least dense point of the histogram, between fractions
    lower_cutoff and upper_cutoff of the total image histogram.

    In case of failure, it is usually advisable to increase lower_cutoff.

    Parameters
    ----------
    mean_epi: 3D or 4D array or nifti-like image
        EPI image, used to compute the mask.

    lower_cutoff : float, optional
        lower fraction of the histogram to be discarded.

    upper_cutoff: float, optional
        upper fraction of the histogram to be discarded.

    connected: boolean, optional
        if connected is True, only the largest connect component is kept.

    opening: boolean or integer, optional
        if opening is True, an morphological opening is performed, to keep
        only large structures. This step is useful to remove parts of
        the skull that might have been included.
        If opening is an integer 'n', it is performed via 'n' erosion
        followed by 'n' dilations.

    ensure_finite: boolean
        If ensure_finite is True, the non-finite values (NaNs and infs)
        found in the images will be replaced by zeros

    exclude_zeros: boolean, optional
        Consider zeros as missing values for the computation of the
        threshold. This option is useful if the images have been
        resliced with a large padding of zeros.

    verbose: integer, optional

    Returns
    -------
    mask : 3D nifti-like image
        The brain mask
    """
    if verbose > 0:
        print "EPI mask computation"
    # We suppose that it is a niimg
    # XXX make a is_a_niimgs function ?
    mean_epi_img = utils.check_niimgs(mean_epi_img, accept_3d=True)
    mean_epi = mean_epi_img.get_data()
    if mean_epi.ndim == 4:
        mean_epi = mean_epi.mean(axis=-1)
    if ensure_finite:
        # SPM tends to put NaNs in the data outside the brain
        mean_epi[np.logical_not(np.isfinite(mean_epi))] = 0
    sorted_input = np.sort(np.ravel(mean_epi))
    if exclude_zeros:
        sorted_input = sorted_input[sorted_input != 0]
    lower_cutoff = np.floor(lower_cutoff * len(sorted_input))
    upper_cutoff = np.floor(upper_cutoff * len(sorted_input))

    delta = sorted_input[lower_cutoff + 1:upper_cutoff + 1] \
        - sorted_input[lower_cutoff:upper_cutoff]
    ia = delta.argmax()
    threshold = 0.5 * (sorted_input[ia + lower_cutoff]
                       + sorted_input[ia + lower_cutoff + 1])

    mask = mean_epi >= threshold

    if opening:
        opening = int(opening)
        mask = ndimage.binary_erosion(mask, iterations=opening)
    if connected:
        mask = utils.largest_connected_component(mask)
    if opening:
        mask = ndimage.binary_dilation(mask, iterations=opening)
    return Nifti1Image(mask.astype(np.int8), mean_epi_img.get_affine())


def intersect_masks(mask_imgs, threshold=0.5, connected=True):
    """ Compute intersection of several masks

    Given a list of input mask images, generate the output image which
    is the the threshold-level intersection of the inputs

    Parameters
    ----------
    input_masks: list of 3D nifti-like images
        3D individual masks with same shape and affine.

    threshold: float within [0, 1], optional
        gives the level of the intersection.
        threshold=1 corresponds to keeping the intersection of all
        masks, whereas threshold=0 is the union of all masks.

    connected: bool, optional
        If true, extract the main connected component

    Returns
    -------
        grp_mask, 3D nifti-like image
    """
    if len(mask_imgs) == 0:
        raise ValueError('No mask provided for intersection')
    grp_mask = None
    first_mask, ref_affine = _check_mask_img(mask_imgs[0])
    ref_shape = first_mask.shape
    if threshold > 1:
        raise ValueError('The threshold should be smaller than 1')
    if threshold < 0:
        raise ValueError('The threshold should be greater than 0')
    threshold = min(threshold, 1 - 1.e-7)

<<<<<<< HEAD
    for this_mask in input_masks:
        this_mask = this_mask.copy().astype(np.int)
        # Convert the mask in [0, 1] values
        if not len(np.unique(this_mask)) == 2:
            raise ValueError('This mask is not made of 2 values: %s'
                             '. Cannot interpret as true or false'
                             % np.unique(this_mask)
                             )
        this_mask -= this_mask.min()
        this_mask = this_mask != 0
        this_mask = this_mask.astype(np.int)

=======
    for this_mask in mask_imgs:
        mask, affine = _check_mask_img(this_mask)
        if np.any(affine != ref_affine):
            raise ValueError("All masks should have the same affine")
        if np.any(mask.shape != ref_shape):
            raise ValueError("All masks should have the same shape")
>>>>>>> 947b575f
        if grp_mask is None:
            # We use int here because there may be a lot of masks to merge
            grp_mask = mask.astype(int)
        else:
            # If this_mask is floating point and grp_mask is integer, numpy 2
            # casting rules raise an error for in-place addition. Hence we do
            # it long-hand.
            # XXX should the masks be coerced to int before addition?
            grp_mask += mask

    grp_mask = grp_mask > (threshold * len(list(mask_imgs)))

    if np.any(grp_mask > 0) and connected:
        grp_mask = utils.largest_connected_component(grp_mask)
    grp_mask = grp_mask.astype(np.int8)
    return Nifti1Image(grp_mask, ref_affine)


def compute_multi_epi_mask(session_epi, lower_cutoff=0.2, upper_cutoff=0.9,
                           connected=True, opening=2, threshold=0.5,
                           target_affine=None, target_shape=None,
                           exclude_zeros=False, n_jobs=1, verbose=0):
    """ Compute a common mask for several sessions or subjects of fMRI data.

    Uses the mask-finding algorithms to extract masks for each session
    or subject, and then keep only the main connected component of the
    a given fraction of the intersection of all the masks.


    Parameters
    ----------
    session_files: list 3D or 4D array or Niimgs
        A list of arrays, each item being a subject or a session.

    threshold: float, optional
        the inter-session threshold: the fraction of the
        total number of session in for which a voxel must be in the
        mask to be kept in the common mask.
        threshold=1 corresponds to keeping the intersection of all
        masks, whereas threshold=0 is the union of all masks.

    lower_cutoff: float, optional
        lower fraction of the histogram to be discarded.

    upper_cutoff: float, optional
        upper fraction of the histogram to be discarded.

    connected: boolean, optional
        if connected is True, only the largest connect component is kept.

    exclude_zeros: boolean, optional
        Consider zeros as missing values for the computation of the
        threshold. This option is useful if the images have been
        resliced with a large padding of zeros.

    n_jobs: integer, optional
        The number of CPUs to use to do the computation. -1 means
        'all CPUs'.

    Returns
    -------
    mask : 3D nifti-like image
        The brain mask
    """
    masks = Parallel(n_jobs=n_jobs, verbose=verbose)(
        delayed(compute_epi_mask)(session,
                                  lower_cutoff=lower_cutoff,
                                  upper_cutoff=upper_cutoff,
                                  connected=connected,
                                  opening=opening,
                                  exclude_zeros=exclude_zeros)
        for session in session_epi)

    # Resample if needed
    if target_affine is not None or target_shape is not None:
        masks = Parallel(n_jobs=n_jobs, verbose=verbose)(
                delayed(resampling.resample_img)
                    (mask, target_affine=target_affine,
                     target_shape=target_shape, interpolation='nearest')
                for mask in masks)

    mask = intersect_masks(masks, connected=connected, threshold=threshold)
    return mask


###############################################################################
# Time series extraction
###############################################################################

def apply_mask(niimgs, mask_img, input_type="mri", dtype=np.float32,
               smooth=None, ensure_finite=True):
    """Extract time series using specified mask

    Read the time series from the given nifti images or filepaths,
    using the mask.

    Parameters
    -----------
    niimgs (list 4D (ot list of 3D) nifti images)
        Images to be masked.

    mask_img (niimg)
        3D mask array: True where a voxel should be used.

    input_type (str)
        What niimgs represents. Possible values:  "mri" (default), "regions".
        "mri": niimgs are supposed to be (f)MRI images. Output is always
        intensity in voxel versus image number. "regions": niimgs are supposed
        to define regions (fuzzy or not). Output is always intensity in voxel
        versus region number, even if regions are defined with labels in a
        single 3D image.

    smooth (float)
        (optional) Gives the size of the spatial smoothing to apply to
        the signal, in voxels. Implies ensure_finite=True.

    ensure_finite (boolean)
        If ensure_finite is True (default), the non-finite values (NaNs and
        infs) found in the images will be replaced by zeros.

    Returns
    --------
    session_series (numpy.ndarray)
        2D array of series with shape (image number, voxel number)

    Notes
    -----
    When using smoothing, ensure_finite is set to True, as non-finite
    values would spread accross the image.

    """
    if input_type == "mri":
        output = _apply_mask_fmri(niimgs, mask_img, dtype=dtype, smooth=smooth,
                         ensure_finite=ensure_finite)
    elif input_type == "regions":
        output = _apply_mask_regions(niimgs, mask_img)
    else:
        raise ValueError("Unhandled input type: %s" % input_type)

    return output


def _apply_mask_regions(regions_img_in, mask_img):
    """Convert region definition to timeseries-like representation.

    Parameters
    ==========
    regions_img (niimgs)
        regions definition. Three formats are accepted, with the following
        meanings:
        - 4D volume or list of 3D volume: each slice/3D volume defines a single
        region. Values are interpreted as weights.
        - single 3D volume: values are interpreted as labels, each value
        defining a single region. No overlapping is possible in this case.

    mask_img (niimg)
        mask definition. Value are interpreted as boolean: every non-zero value
        is equivalent to "True", every other to "False". Only voxels containing
        "True" are kept.
        mask.shape must match regions.shape[:3]

    Returns
    =======
    masked_regions (numpy.ndarray)
        Regions in a timeseries-like format. Values are weights.
        shape is (voxel number, region number), where voxel number is the total
        number of voxels inside the mask.

    See also
    ========
    nisl.masking.apply_mask
    nisl.region.apply_regions
    """

    regions_img = utils.check_niimgs(regions_img_in, accept_3d=True)

    if np.any(abs(regions_img.get_affine() - mask_img.get_affine()) > 1e-7):
        raise ValueError("regions and mask affine are different")

    data = regions_img.get_data()
    if data.shape[3] == 1:  # labeled case
        # FIXME: use sparse matrices here.
        regions_img = nibabel.Nifti1Image(
            region._regions_labels_to_array(data[..., 0], dtype=np.int8)[0],
            regions_img.get_affine())

    return _apply_mask_fmri(regions_img, mask_img)


def _apply_mask_fmri(niimgs, mask_img, dtype=np.float32,
                     smooth=None, ensure_finite=True):
    if smooth is not None:
        ensure_finite = True

<<<<<<< HEAD
    mask_img = utils.check_niimg(mask_img)
    mask = mask_img.get_data().astype(np.bool)
    del mask_img

=======
    mask, _ = _check_mask_img(mask_img)
>>>>>>> 947b575f
    niimgs_img = utils.check_niimgs(niimgs)
    affine = niimgs_img.get_affine()[:3, :3]

    # All the following has been optimized for C order.
    # Time that may be lost in conversion here is regained multiple times
    # afterward, especially if smoothing is applied.
    data = niimgs_img.get_data()
    series = utils.as_ndarray(data, dtype=dtype, order="C")
    del data, niimgs_img  # frees a lot of memory

    if ensure_finite:
        # SPM tends to put NaNs in the data outside the brain
        series[np.logical_not(np.isfinite(series))] = 0

    if smooth is not None:
        # Convert from a sigma to a FWHM:
        # Do not use /=, smooth may be a numpy scalar
        smooth = smooth / np.sqrt(8 * np.log(2))
        vox_size = np.sqrt(np.sum(affine ** 2, axis=0))
        smooth_sigma = smooth / vox_size
        for n, s in enumerate(smooth_sigma):
            ndimage.gaussian_filter1d(series, s, output=series, axis=n)
    return series[mask].T


<<<<<<< HEAD
def unapply_mask_to_regions(region_ts, mask_img):
    """Convert regions as timeseries into regions as volume.

    This function is the inverse of apply_mask_regions()

    Parameters
    ==========
    region_ts (array-like)
        shape is (region number, voxel number)
    mask_img (niimg)
        Data mask, must have 3 dimensions.
        The number of non-zero elements in mask must match regions_ts.shape[0]
    affine (array-like, optional)
        Gives the affine that should be returned. This value is not used by
        this function, only in its output.

    Returns
    =======
    region_img (niimg)
        Regions definition as a 4D volume. The affine used in this object is
        that of mask_img.

    See also
    ========
    nisl.region.apply_mask_regions
    """

    mask_img = utils.check_niimg(mask_img)
    region_ts = np.asarray(region_ts)
    if region_ts.ndim != 2:
        raise ValueError("region_ts is not 2D")
    if region_ts.shape[1] != (mask_img.get_data() > 0).sum():
        raise ValueError("Mask definition and number of slices do not match")

    return nibabel.Nifti1Image(unmask(region_ts,
                                      mask_img.get_data().astype(np.bool)),
                               mask_img.get_affine())


def unmask_3D(X, mask):
=======
def _unmask_3d(X, mask):
>>>>>>> 947b575f
    """Take masked data and bring them back to 3D (space only).

    Parameters
    ==========
    X: numpy array
        Masked data. shape: (samples,)
    mask: numpy array (boolean)
        Mask. mask.ndim must be equal to 3.
    """

    if mask.dtype != np.bool:
        raise ValueError("mask must be a boolean array")
    if X.ndim != 1:
        raise ValueError("X must be a 1-dimensional array")

    data = np.zeros(
        (mask.shape[0], mask.shape[1], mask.shape[2]),
        dtype=X.dtype)
    data[mask] = X
    return data


def _unmask_nd(X, mask):
    """Take masked data and bring them back to n-dimension

    Parameters
    ==========
    X: numpy array
        Masked data. shape: (samples, features)
    mask: numpy array (boolean)
        Mask. mask.ndim must be equal to 3.

    Returns
    =======
    data: 4D numpy array
        Unmasked data.
        Shape: (mask.shape[0], mask.shape[1], mask.shape[2], X.shape[0])
    """

    # Much faster than nisl unmask, and uses three times less memory !
    if mask.dtype != np.bool:
        raise ValueError("mask must be a boolean array")
    if X.ndim != 2:
        raise ValueError("X must be a 2-dimensional array")

    data = np.zeros(mask.shape + (X.shape[0],), dtype=X.dtype)
    data[mask, :] = X.T
    return data


def unmask(X, mask_img):
    """Take masked data and bring them back into 3D/4D

    This function can be applied to a list of masked data.

    Parameters
    ==========
<<<<<<< HEAD
    X (numpy array, or list of)
        Masked data. shape: (samples number, voxels number).
        If X is one-dimensional, it is assumed that samples number equals one.
    mask  (array-like with boolean values)
        Mask. mask.ndim must be equal to 3, in all cases..

    Returns
    =======
    data (numpy array, or list of)
=======
    X: numpy array (or list of)
        Masked data. shape: (samples #, features #).
        If X is one-dimensional, it is assumed that samples# == 1.
    mask_img: nifti-like image
        Mask. mask must be 3 dimensional

    Return
    ======
    data: nifti-like image (or list of)
>>>>>>> 947b575f
        Unmasked data. Depending on the shape of X, data can have
        different shapes:
        - X.ndim = 2:
        Shape: (mask.shape[0], mask.shape[1], mask.shape[2], X.shape[0])
        - X.ndim == 1:
        Shape: (mask.shape[0], mask.shape[1], mask.shape[2])
    """

    if isinstance(X, list):
        ret = []
        for x in X:
            ret.append(unmask(x, mask_img))  # 1-level recursion
        return ret

    mask, affine = _check_mask_img(mask_img)

    if X.ndim == 2:
        unmasked = _unmask_nd(X, mask)
    elif X.ndim == 1:
        unmasked = _unmask_3d(X, mask)
    return Nifti1Image(unmasked, affine)<|MERGE_RESOLUTION|>--- conflicted
+++ resolved
@@ -7,14 +7,12 @@
 from scipy import ndimage
 from nibabel import Nifti1Image
 from sklearn.externals.joblib import Parallel, delayed
-<<<<<<< HEAD
 
 import nibabel
 
 from . import utils
 from . import region
-=======
-from . import utils, resampling
+from . import resampling
 
 
 def _check_mask_img(mask_img):
@@ -53,7 +51,6 @@
 
     mask = mask.astype(bool)
     return mask, mask_img.get_affine()
->>>>>>> 947b575f
 
 
 def extrapolate_out_mask(data, mask, iterations=1):
@@ -187,7 +184,7 @@
 
     Parameters
     ----------
-    input_masks: list of 3D nifti-like images
+    masks_imgs: list of 3D nifti-like images
         3D individual masks with same shape and affine.
 
     threshold: float within [0, 1], optional
@@ -213,27 +210,13 @@
         raise ValueError('The threshold should be greater than 0')
     threshold = min(threshold, 1 - 1.e-7)
 
-<<<<<<< HEAD
-    for this_mask in input_masks:
-        this_mask = this_mask.copy().astype(np.int)
-        # Convert the mask in [0, 1] values
-        if not len(np.unique(this_mask)) == 2:
-            raise ValueError('This mask is not made of 2 values: %s'
-                             '. Cannot interpret as true or false'
-                             % np.unique(this_mask)
-                             )
-        this_mask -= this_mask.min()
-        this_mask = this_mask != 0
-        this_mask = this_mask.astype(np.int)
-
-=======
     for this_mask in mask_imgs:
         mask, affine = _check_mask_img(this_mask)
         if np.any(affine != ref_affine):
             raise ValueError("All masks should have the same affine")
         if np.any(mask.shape != ref_shape):
             raise ValueError("All masks should have the same shape")
->>>>>>> 947b575f
+
         if grp_mask is None:
             # We use int here because there may be a lot of masks to merge
             grp_mask = mask.astype(int)
@@ -428,14 +411,7 @@
     if smooth is not None:
         ensure_finite = True
 
-<<<<<<< HEAD
-    mask_img = utils.check_niimg(mask_img)
-    mask = mask_img.get_data().astype(np.bool)
-    del mask_img
-
-=======
     mask, _ = _check_mask_img(mask_img)
->>>>>>> 947b575f
     niimgs_img = utils.check_niimgs(niimgs)
     affine = niimgs_img.get_affine()[:3, :3]
 
@@ -461,7 +437,6 @@
     return series[mask].T
 
 
-<<<<<<< HEAD
 def unapply_mask_to_regions(region_ts, mask_img):
     """Convert regions as timeseries into regions as volume.
 
@@ -496,15 +471,10 @@
     if region_ts.shape[1] != (mask_img.get_data() > 0).sum():
         raise ValueError("Mask definition and number of slices do not match")
 
-    return nibabel.Nifti1Image(unmask(region_ts,
-                                      mask_img.get_data().astype(np.bool)),
-                               mask_img.get_affine())
-
-
-def unmask_3D(X, mask):
-=======
+    return unmask(region_ts, mask_img)
+
+
 def _unmask_3d(X, mask):
->>>>>>> 947b575f
     """Take masked data and bring them back to 3D (space only).
 
     Parameters
@@ -562,17 +532,6 @@
 
     Parameters
     ==========
-<<<<<<< HEAD
-    X (numpy array, or list of)
-        Masked data. shape: (samples number, voxels number).
-        If X is one-dimensional, it is assumed that samples number equals one.
-    mask  (array-like with boolean values)
-        Mask. mask.ndim must be equal to 3, in all cases..
-
-    Returns
-    =======
-    data (numpy array, or list of)
-=======
     X: numpy array (or list of)
         Masked data. shape: (samples #, features #).
         If X is one-dimensional, it is assumed that samples# == 1.
@@ -582,10 +541,9 @@
     Return
     ======
     data: nifti-like image (or list of)
->>>>>>> 947b575f
         Unmasked data. Depending on the shape of X, data can have
         different shapes:
-        - X.ndim = 2:
+        - X.ndim == 2:
         Shape: (mask.shape[0], mask.shape[1], mask.shape[2], X.shape[0])
         - X.ndim == 1:
         Shape: (mask.shape[0], mask.shape[1], mask.shape[2])
